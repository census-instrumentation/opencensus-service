--- conflicted
+++ resolved
@@ -130,10 +130,7 @@
 	return []*view.View{receivedBatchesView, droppedBatchesView, receivedSpansView, droppedSpansView}
 }
 
-<<<<<<< HEAD
-=======
 // ServiceNameForNode gets the service name for a specified node. Used for metrics.
->>>>>>> 85ab2931
 func ServiceNameForNode(node *commonpb.Node) string {
 	var serviceName string
 	if node == nil {
@@ -148,12 +145,6 @@
 	return serviceName
 }
 
-<<<<<<< HEAD
-func ServiceNameForBatch(batch *agenttracepb.ExportTraceServiceRequest) string {
-	return ServiceNameForNode(batch.Node)
-}
-
-=======
 // ServiceNameForBatch gets the service name for a specified batch. Used for metrics.
 func ServiceNameForBatch(batch *agenttracepb.ExportTraceServiceRequest) string {
 	if batch == nil {
@@ -163,7 +154,6 @@
 }
 
 // StatsTagsForBatch gets the stat tags based on the specified processorName, serviceName, and spanFormat.
->>>>>>> 85ab2931
 func StatsTagsForBatch(processorName, serviceName, spanFormat string) []tag.Mutator {
 	statsTags := []tag.Mutator{
 		tag.Upsert(TagSourceFormatKey, spanFormat),
