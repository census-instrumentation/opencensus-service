--- conflicted
+++ resolved
@@ -77,6 +77,8 @@
 
 ### <a name="deploy-k8s"></a>Kubernetes
 
+Coming soon!
+
 ### <a name="deploy-standalone"></a>Standalone
 
 Create an Agent [configuration file](#configuration-file) as described above.
@@ -100,27 +102,8 @@
 
 Run the demo application:
 
-<<<<<<< HEAD
 ```shell
 $ go run "$(go env GOPATH)/src/github.com/census-instrumentation/opencensus-service/example/main.go"
-=======
-```yaml
-exporters:
-    stackdriver:
-        project: "your-project-id"
-        enable_traces: true
-
-    zipkin:
-        endpoint: "http://localhost:9411/api/v2/spans"
-
-    kafka:
-        brokers:
-            - "127.0.0.1:9092"
-        topic: "opencensus-spans"
-
-    opencensus:
-        endpoint: "http://localhost:10001"
->>>>>>> 3019f135
 ```
 
 You should be able to see the traces in your exporter(s) of choice.
@@ -338,48 +321,11 @@
 Flags:
       --config string      Path to the config file
       --debug-processor    Flag to add a debug processor (combine with log level DEBUG to log incoming spans)
-  -h, --help               help for occollector
+  -h, --help               Help for occollector
       --log-level string   Output level of logs (TRACE, DEBUG, INFO, WARN, ERROR, FATAL) (default "INFO")
       --receive-jaeger     Flag to run the Jaeger receiver (i.e.: Jaeger Collector), default settings: {ThriftTChannelPort:14267 ThriftHTTPPort:14268}
       --receive-oc-trace   Flag to run the OpenCensus trace receiver, default settings: {Port:55678}
       --receive-zipkin     Flag to run the Zipkin receiver, default settings: {Port:9411}
-<<<<<<< HEAD
-=======
-```
-
-5. Sample configuration file:
-```yaml
-log-level: DEBUG
-
-receivers:
-  opencensus: {} # Runs OpenCensus receiver with default configuration
-
-processors:
-  jaeger-sender-test: # A friendly name for the processor 
-    # num-workers is the number of queue workers that will be dequeuing batches and sending them out (default is 10)
-    num-workers: 2 
-
-    # queue-size is the maximum number of batches allowed in the queue at a given time (default is 5000)
-    queue-size: 100
-
-    # retry-on-failure indicates whether queue processor should retry span batches in case of processing failure (default is true)
-    retry-on-failure: true
-
-    # backoff-delay is the amount of time a worker waits after a failed send before retrying (default is 5 seconds)
-    backoff-delay: 3s
-
-    # sender-type is the type of sender used by this processor, the default is an invalid sender so it forces one to be specified
-    sender-type: thrift-http
-
-    # configuration of the selected sender-type, in this example Jaeger thrift-http. Which supports 3 settings:
-    # collector-endpoint: address of Jaeger collector thrift-http endpoint
-    # headers: a map of any additional headers to be sent with each batch (e.g.: api keys, etc)
-    # timeout: the timeout for the sender to consider the operation as failed
-    thrift-http:
-      collector-endpoint: "http://svc-jaeger-collector:14268/api/traces"
-      headers: { "x-omnition-api-key": "00000000-0000-0000-0000-000000000001" }
-      timeout: 5s
->>>>>>> 3019f135
 ```
 
 [travis-image]: https://travis-ci.org/census-instrumentation/opencensus-service.svg?branch=master
