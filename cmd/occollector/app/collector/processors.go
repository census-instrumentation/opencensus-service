// Copyright 2019, OpenCensus Authors
//
// Licensed under the Apache License, Version 2.0 (the "License");
// you may not use this file except in compliance with the License.
// You may obtain a copy of the License at
//
//     http://www.apache.org/licenses/LICENSE-2.0
//
// Unless required by applicable law or agreed to in writing, software
// distributed under the License is distributed on an "AS IS" BASIS,
// WITHOUT WARRANTIES OR CONDITIONS OF ANY KIND, either express or implied.
// See the License for the specific language governing permissions and
// limitations under the License.

package collector

import (
	"os"

	tchReporter "github.com/jaegertracing/jaeger/cmd/agent/app/reporter/tchannel"
	"github.com/spf13/viper"
	"github.com/uber/jaeger-lib/metrics"
	"go.uber.org/zap"

	"github.com/census-instrumentation/opencensus-service/cmd/occollector/app/builder"
	"github.com/census-instrumentation/opencensus-service/cmd/occollector/app/sender"
	"github.com/census-instrumentation/opencensus-service/exporter"
	"github.com/census-instrumentation/opencensus-service/internal/collector/processor"
	"github.com/census-instrumentation/opencensus-service/internal/collector/processor/nodebatcher"
	"github.com/census-instrumentation/opencensus-service/internal/collector/processor/queued"
	"github.com/census-instrumentation/opencensus-service/internal/config"
)

func createExporters(v *viper.Viper, logger *zap.Logger) ([]func(), []exporter.TraceExporter, []exporter.MetricsExporter) {
	// TODO: (@pjanotti) this is slightly modified from agent but in the end duplication, need to consolidate style and visibility.
<<<<<<< HEAD
	traceExporters, metricsExporters, doneFns, err := config.ExportersFromViperConfig(logger, v)
=======
	cfg := builder.GetConfigFile(v)
	if cfg == "" {
		logger.Info("No config file, exporters can be only configured via the file.")
		return nil, nil, nil
	}

	cfgBlob, err := ioutil.ReadFile(cfg)
	if err != nil {
		logger.Fatal("Cannot read config file for exporters", zap.Error(err))
	}

	traceExporters, metricsExporters, doneFns, err := config.ExportersFromYAMLConfig(logger, cfgBlob)
>>>>>>> 85ab2931
	if err != nil {
		logger.Fatal("Failed to create config for exporters", zap.Error(err))
	}

	wrappedDoneFns := make([]func(), 0, len(doneFns))
	for _, doneFn := range doneFns {
		wrapperFn := func() {
			if err := doneFn(); err != nil {
				logger.Warn("Error when closing exporters", zap.Error(err))
			}
		}

		wrappedDoneFns = append(wrappedDoneFns, wrapperFn)
	}

	return wrappedDoneFns, traceExporters, metricsExporters
}

<<<<<<< HEAD
func buildQueuedSpanProcessor(logger *zap.Logger, opts *builder.QueuedSpanProcessorCfg) ([]func(), processor.SpanProcessor, error) {
=======
func buildQueuedSpanProcessor(
	logger *zap.Logger, opts *builder.QueuedSpanProcessorCfg,
) (closeFns []func(), queuedSpanProcessor processor.SpanProcessor, err error) {
>>>>>>> 85ab2931
	logger.Info("Constructing queue processor with name", zap.String("name", opts.Name))

	// build span batch sender from configured options
	var spanSender processor.SpanProcessor
	switch opts.SenderType {
	case builder.ThriftTChannelSenderType:
		logger.Info("Initializing thrift-tChannel sender")
		thriftTChannelSenderOpts := opts.SenderConfig.(*builder.JaegerThriftTChannelSenderCfg)
		tchrepbuilder := &tchReporter.Builder{
			CollectorHostPorts: thriftTChannelSenderOpts.CollectorHostPorts,
			DiscoveryMinPeers:  thriftTChannelSenderOpts.DiscoveryMinPeers,
			ConnCheckTimeout:   thriftTChannelSenderOpts.DiscoveryConnCheckTimeout,
		}
		tchreporter, err := tchrepbuilder.CreateReporter(metrics.NullFactory, logger)
		if err != nil {
			logger.Fatal("Cannot create tchannel reporter.", zap.Error(err))
			return nil, nil, err
		}
		spanSender = sender.NewJaegerThriftTChannelSender(tchreporter, logger)
	case builder.ThriftHTTPSenderType:
		thriftHTTPSenderOpts := opts.SenderConfig.(*builder.JaegerThriftHTTPSenderCfg)
		logger.Info("Initializing thrift-HTTP sender",
			zap.String("url", thriftHTTPSenderOpts.CollectorEndpoint))
		spanSender = sender.NewJaegerThriftHTTPSender(
			thriftHTTPSenderOpts.CollectorEndpoint,
			thriftHTTPSenderOpts.Headers,
			logger,
			sender.HTTPTimeout(thriftHTTPSenderOpts.Timeout),
		)
	}
<<<<<<< HEAD
	doneFns, traceExporters, _ := createExporters(opts.RawConfig, logger)

	if spanSender == nil && len(traceExporters) == 0 {
		logger.Fatal("Unrecognized sender type or no exporters configured")
	}

	allSendersAndExporters := make([]processor.SpanProcessor, 0, 2)
	if spanSender != nil {
		allSendersAndExporters = append(allSendersAndExporters, spanSender)
	}
	if len(traceExporters) > 0 {
		allSendersAndExporters = append(
			allSendersAndExporters, processor.NewTraceExporterProcessor(traceExporters...),
		)
	}

	sender := processor.NewMultiSpanProcessor(allSendersAndExporters)

	var batchingOptions []nodebatcher.Option
	if opts.BatchingConfig.Enabled {
=======

	if spanSender == nil {
		logger.Fatal("Unrecognized sender type or no exporters configured", zap.String("SenderType", string(opts.SenderType)))
	}

	var batchingOptions []nodebatcher.Option
	if opts.BatchingConfig.Enable {
>>>>>>> 85ab2931
		cfg := opts.BatchingConfig
		if cfg.Timeout != nil {
			batchingOptions = append(batchingOptions, nodebatcher.WithTimeout(*cfg.Timeout))
		}
		if cfg.NumTickers > 0 {
			batchingOptions = append(
				batchingOptions, nodebatcher.WithNumTickers(cfg.NumTickers),
			)
		}
		if cfg.TickTime != nil {
			batchingOptions = append(
				batchingOptions, nodebatcher.WithTickTime(*cfg.TickTime),
			)
		}
		if cfg.SendBatchSize != nil {
			batchingOptions = append(
				batchingOptions, nodebatcher.WithSendBatchSize(*cfg.SendBatchSize),
			)
		}
		if cfg.RemoveAfterTicks != nil {
			batchingOptions = append(
				batchingOptions, nodebatcher.WithRemoveAfterTicks(*cfg.RemoveAfterTicks),
			)
		}
	}

	// build queued span processor with underlying sender
<<<<<<< HEAD
	queuedSpanProcessor := queued.NewQueuedSpanProcessor(
		sender,
=======
	queuedSpanProcessor = queued.NewQueuedSpanProcessor(
		spanSender,
>>>>>>> 85ab2931
		queued.Options.WithLogger(logger),
		queued.Options.WithName(opts.Name),
		queued.Options.WithNumWorkers(opts.NumWorkers),
		queued.Options.WithQueueSize(opts.QueueSize),
		queued.Options.WithRetryOnProcessingFailures(opts.RetryOnFailure),
		queued.Options.WithBackoffDelay(opts.BackoffDelay),
<<<<<<< HEAD
		queued.Options.WithBatching(opts.BatchingConfig.Enabled),
		queued.Options.WithBatchingOptions(batchingOptions...),
	)
	return doneFns, queuedSpanProcessor, nil
=======
		queued.Options.WithBatching(opts.BatchingConfig.Enable),
		queued.Options.WithBatchingOptions(batchingOptions...),
	)
	return nil, queuedSpanProcessor, nil
>>>>>>> 85ab2931
}

func startProcessor(v *viper.Viper, logger *zap.Logger) (processor.SpanProcessor, []func()) {
	// Build pipeline from its end: 1st exporters, the OC-proto queue processor, and
	// finally the receivers.
	var closeFns []func()
	var spanProcessors []processor.SpanProcessor
	exportersCloseFns, traceExporters, metricsExporters := createExporters(v, logger)
	closeFns = append(closeFns, exportersCloseFns...)
	if len(traceExporters) > 0 {
		// Exporters need an extra hop from OC-proto to span data: to workaround that for now
		// we will use a special processor that transforms the data to a format that they can consume.
		// TODO: (@pjanotti) we should avoid this step in the long run, its an extra hop just to re-use
		// the exporters: this can lose node information and it is not ideal for performance and delegates
		// the retry/buffering to the exporters (that are designed to run within the tracing process).
		spanProcessors = append(spanProcessors, processor.NewTraceExporterProcessor(traceExporters...))
	}

	// TODO: (@pjanotti) make use of metrics exporters
	_ = metricsExporters

	if builder.DebugProcessorEnabled(v) {
		spanProcessors = append(spanProcessors, processor.NewNoopSpanProcessor(logger))
	}

	multiProcessorCfg := builder.NewDefaultMultiSpanProcessorCfg().InitFromViper(v)
	for _, queuedJaegerProcessorCfg := range multiProcessorCfg.Processors {
		logger.Info("Queued Jaeger Sender Enabled")
		doneFns, queuedJaegerProcessor, err := buildQueuedSpanProcessor(logger, queuedJaegerProcessorCfg)
		if err != nil {
			logger.Error("Failed to build the queued span processor", zap.Error(err))
			os.Exit(1)
		}
		spanProcessors = append(spanProcessors, queuedJaegerProcessor)
		closeFns = append(closeFns, doneFns...)
	}

	if len(spanProcessors) == 0 {
		logger.Warn("Nothing to do: no processor was enabled. Shutting down.")
		os.Exit(1)
	}

	// Wraps processors in a single one to be connected to all enabled receivers.
	var processorOptions []processor.MultiProcessorOption
	if multiProcessorCfg.Global != nil && multiProcessorCfg.Global.Attributes != nil {
		logger.Info(
			"Found global attributes config",
			zap.Bool("overwrite", multiProcessorCfg.Global.Attributes.Overwrite),
			zap.Any("values", multiProcessorCfg.Global.Attributes.Values),
		)
		processorOptions = append(
			processorOptions,
			processor.WithAddAttributes(
				multiProcessorCfg.Global.Attributes.Values,
				multiProcessorCfg.Global.Attributes.Overwrite,
			),
		)
	}
	return processor.NewMultiSpanProcessor(spanProcessors, processorOptions...), closeFns
}<|MERGE_RESOLUTION|>--- conflicted
+++ resolved
@@ -33,9 +33,6 @@
 
 func createExporters(v *viper.Viper, logger *zap.Logger) ([]func(), []exporter.TraceExporter, []exporter.MetricsExporter) {
 	// TODO: (@pjanotti) this is slightly modified from agent but in the end duplication, need to consolidate style and visibility.
-<<<<<<< HEAD
-	traceExporters, metricsExporters, doneFns, err := config.ExportersFromViperConfig(logger, v)
-=======
 	cfg := builder.GetConfigFile(v)
 	if cfg == "" {
 		logger.Info("No config file, exporters can be only configured via the file.")
@@ -48,7 +45,6 @@
 	}
 
 	traceExporters, metricsExporters, doneFns, err := config.ExportersFromYAMLConfig(logger, cfgBlob)
->>>>>>> 85ab2931
 	if err != nil {
 		logger.Fatal("Failed to create config for exporters", zap.Error(err))
 	}
@@ -67,13 +63,9 @@
 	return wrappedDoneFns, traceExporters, metricsExporters
 }
 
-<<<<<<< HEAD
-func buildQueuedSpanProcessor(logger *zap.Logger, opts *builder.QueuedSpanProcessorCfg) ([]func(), processor.SpanProcessor, error) {
-=======
 func buildQueuedSpanProcessor(
 	logger *zap.Logger, opts *builder.QueuedSpanProcessorCfg,
 ) (closeFns []func(), queuedSpanProcessor processor.SpanProcessor, err error) {
->>>>>>> 85ab2931
 	logger.Info("Constructing queue processor with name", zap.String("name", opts.Name))
 
 	// build span batch sender from configured options
@@ -104,28 +96,6 @@
 			sender.HTTPTimeout(thriftHTTPSenderOpts.Timeout),
 		)
 	}
-<<<<<<< HEAD
-	doneFns, traceExporters, _ := createExporters(opts.RawConfig, logger)
-
-	if spanSender == nil && len(traceExporters) == 0 {
-		logger.Fatal("Unrecognized sender type or no exporters configured")
-	}
-
-	allSendersAndExporters := make([]processor.SpanProcessor, 0, 2)
-	if spanSender != nil {
-		allSendersAndExporters = append(allSendersAndExporters, spanSender)
-	}
-	if len(traceExporters) > 0 {
-		allSendersAndExporters = append(
-			allSendersAndExporters, processor.NewTraceExporterProcessor(traceExporters...),
-		)
-	}
-
-	sender := processor.NewMultiSpanProcessor(allSendersAndExporters)
-
-	var batchingOptions []nodebatcher.Option
-	if opts.BatchingConfig.Enabled {
-=======
 
 	if spanSender == nil {
 		logger.Fatal("Unrecognized sender type or no exporters configured", zap.String("SenderType", string(opts.SenderType)))
@@ -133,7 +103,6 @@
 
 	var batchingOptions []nodebatcher.Option
 	if opts.BatchingConfig.Enable {
->>>>>>> 85ab2931
 		cfg := opts.BatchingConfig
 		if cfg.Timeout != nil {
 			batchingOptions = append(batchingOptions, nodebatcher.WithTimeout(*cfg.Timeout))
@@ -161,30 +130,18 @@
 	}
 
 	// build queued span processor with underlying sender
-<<<<<<< HEAD
-	queuedSpanProcessor := queued.NewQueuedSpanProcessor(
-		sender,
-=======
 	queuedSpanProcessor = queued.NewQueuedSpanProcessor(
 		spanSender,
->>>>>>> 85ab2931
 		queued.Options.WithLogger(logger),
 		queued.Options.WithName(opts.Name),
 		queued.Options.WithNumWorkers(opts.NumWorkers),
 		queued.Options.WithQueueSize(opts.QueueSize),
 		queued.Options.WithRetryOnProcessingFailures(opts.RetryOnFailure),
 		queued.Options.WithBackoffDelay(opts.BackoffDelay),
-<<<<<<< HEAD
-		queued.Options.WithBatching(opts.BatchingConfig.Enabled),
-		queued.Options.WithBatchingOptions(batchingOptions...),
-	)
-	return doneFns, queuedSpanProcessor, nil
-=======
 		queued.Options.WithBatching(opts.BatchingConfig.Enable),
 		queued.Options.WithBatchingOptions(batchingOptions...),
 	)
 	return nil, queuedSpanProcessor, nil
->>>>>>> 85ab2931
 }
 
 func startProcessor(v *viper.Viper, logger *zap.Logger) (processor.SpanProcessor, []func()) {
