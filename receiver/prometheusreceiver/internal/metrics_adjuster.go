--- conflicted
+++ resolved
@@ -7,10 +7,7 @@
 	"go.uber.org/zap"
 	"strings"
 	"sync"
-<<<<<<< HEAD
-=======
 	"time"
->>>>>>> 7b57179e
 )
 
 // Notes on garbage collection (gc):
@@ -111,20 +108,6 @@
 	return fmt.Sprintf("%s,%s", name, strings.Join(labelValues, ","))
 }
 
-<<<<<<< HEAD
-// JobsMap maps from a job instance to a map of metric instances for the job.
-type JobsMap struct {
-	jobs map[string]*metricsInstanceMap
-	lock sync.Mutex
-}
-
-// NewJobsMap creates a new (empty) JobsMap.
-func NewJobsMap() *JobsMap {
-	return &JobsMap{
-		jobs: make(map[string]*metricsInstanceMap),
-		lock: sync.Mutex{},
-	}
-=======
 // JobsMap maps from a job instance to a map of timeseries instances for the job.
 type JobsMap struct {
 	sync.RWMutex
@@ -136,7 +119,6 @@
 // NewJobsMap creates a new (empty) JobsMap.
 func NewJobsMap(gcInterval time.Duration) *JobsMap {
 	return &JobsMap{gcInterval: gcInterval, lastGC: time.Now(), jobsMap: make(map[string]*timeseriesMap)}
->>>>>>> 7b57179e
 }
 
 // Remove jobs and timeseries that have aged out.
@@ -165,14 +147,6 @@
 
 func (jm *JobsMap) get(job, instance string) *timeseriesMap {
 	sig := job + ":" + instance
-<<<<<<< HEAD
-	jm.lock.Lock()
-	defer jm.lock.Unlock()
-	metricsMap, ok := jm.jobs[sig]
-	if !ok {
-		metricsMap = newMetricsInstanceMap()
-		jm.jobs[sig] = metricsMap
-=======
 	jm.RLock()
 	tsm, ok := jm.jobsMap[sig]
 	jm.RUnlock()
@@ -185,7 +159,6 @@
 	tsm2, ok2 := jm.jobsMap[sig]
 	if ok2 {
 		return tsm2
->>>>>>> 7b57179e
 	}
 	tsm2 = newTimeseriesMap()
 	jm.jobsMap[sig] = tsm2
