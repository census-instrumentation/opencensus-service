// Copyright 2019, OpenCensus Authors
//
// Licensed under the Apache License, Version 2.0 (the "License");
// you may not use this file except in compliance with the License.
// You may obtain a copy of the License at
//
//     http://www.apache.org/licenses/LICENSE-2.0
//
// Unless required by applicable law or agreed to in writing, software
// distributed under the License is distributed on an "AS IS" BASIS,
// WITHOUT WARRANTIES OR CONDITIONS OF ANY KIND, either express or implied.
// See the License for the specific language governing permissions and
// limitations under the License.

package internal

import (
	"context"
	"github.com/prometheus/prometheus/pkg/labels"
	"github.com/prometheus/prometheus/scrape"
	"testing"
)

func TestOcaStore(t *testing.T) {

	o := NewOcaStore(context.Background(), nil, nil, nil)

	_, err := o.Appender()
	if err == nil {
		t.Fatal("expecting error, but get nil")
	}

	o.SetScrapeManager(nil)
	_, err = o.Appender()
	if err == nil {
		t.Fatal("expecting error when ScrapeManager is not set, but get nil")
	}

	o.SetScrapeManager(&scrape.Manager{})

	app, err := o.Appender()
	if app == nil {
		t.Fatalf("expecting app, but got error %v\n", err)
	}

	_ = o.Close()

	app, err = o.Appender()
	if app != noop || err != nil {
		t.Fatalf("expect app!=nil and err==nil, got app=%v and err=%v", app, err)
	}
}

func TestNoopAppender(t *testing.T) {
	if _, err := noop.Add(labels.FromStrings("t", "v"), 1, 1); err == nil {
		t.Error("expecting error from Add method of noopApender")
	}
	if _, err := noop.Add(labels.FromStrings("t", "v"), 1, 1); err == nil {
		t.Error("expecting error from Add method of noopApender")
	}

	if err := noop.AddFast(labels.FromStrings("t", "v"), 0, 1, 1); err == nil {
		t.Error("expecting error from AddFast method of noopApender")
	}

	if err := noop.Commit(); err == nil {
		t.Error("expecting error from Commit method of noopApender")
	}
<<<<<<< HEAD
=======
	con := newMockConsumer()
	o := NewOcaStore(context.Background(), con, testLogger, nil)
	scrapeManager := scrape.NewManager(log.NewNopLogger(), o)
	o.SetScrapeManager(scrapeManager)
>>>>>>> 7b8085dc

	if err := noop.Rollback(); err != nil {
		t.Error("expecting no error from Rollback method of noopApender")
	}

}<|MERGE_RESOLUTION|>--- conflicted
+++ resolved
@@ -66,13 +66,6 @@
 	if err := noop.Commit(); err == nil {
 		t.Error("expecting error from Commit method of noopApender")
 	}
-<<<<<<< HEAD
-=======
-	con := newMockConsumer()
-	o := NewOcaStore(context.Background(), con, testLogger, nil)
-	scrapeManager := scrape.NewManager(log.NewNopLogger(), o)
-	o.SetScrapeManager(scrapeManager)
->>>>>>> 7b8085dc
 
 	if err := noop.Rollback(); err != nil {
 		t.Error("expecting no error from Rollback method of noopApender")
