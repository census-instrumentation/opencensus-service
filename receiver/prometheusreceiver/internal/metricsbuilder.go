--- conflicted
+++ resolved
@@ -37,9 +37,9 @@
 var errNoBoundaryLabel = errors.New("given metricType has no BucketLabel or QuantileLabel")
 var errEmptyBoundaryLabel = errors.New("BucketLabel or QuantileLabel is empty")
 
+var dummyMetrics = make([]*metricspb.Metric, 0)
+
 type metricBuilder struct {
-<<<<<<< HEAD
-	node              *commonpb.Node
 	ts                int64
 	hasData           bool
 	hasInternalMetric bool
@@ -47,36 +47,6 @@
 	metrics           []*metricspb.Metric
 	logger            *zap.SugaredLogger
 	currentMf         MetricFamily
-=======
-	ts                     int64
-	hasData                bool
-	hasInternalMetric      bool
-	mc                     MetadataCache
-	metrics                []*metricspb.Metric
-	currentMetricFamily    string
-	currentMetricLabelKeys map[string]int
-	currentMetadata        *scrape.MetricMetadata
-	currentMetric          *metricspb.Metric
-	currentDpGroups        map[string][]*dataPoint
-	currentDpGOrder        map[string]int
-	currentMetadataGroups  map[string]*dataPointGroupMetadata
-	logger                 *zap.SugaredLogger
-}
-
-type dataPoint struct {
-	value    float64
-	boundary float64
-	ts       int64
-}
-
-type dataPointGroupMetadata struct {
-	ts       int64
-	ls       *labels.Labels
-	count    float64
-	hasCount bool
-	sum      float64
-	hasSum   bool
->>>>>>> 7b8085dc
 }
 
 // newMetricBuilder creates a MetricBuilder which is allowed to feed all the datapoints from a single prometheus
@@ -119,16 +89,11 @@
 	return b.currentMf.Add(metricName, ls, t, v)
 }
 
-<<<<<<< HEAD
 // Build is to build an opencensus data.MetricsData based on all added data complexValue
-func (b *metricBuilder) Build() (*data.MetricsData, error) {
-=======
-// Build is to build an opencensus data.MetricsData based on all added data points
 func (b *metricBuilder) Build() ([]*metricspb.Metric, error) {
->>>>>>> 7b8085dc
 	if !b.hasData {
 		if b.hasInternalMetric {
-			return nil, nil
+			return dummyMetrics, nil
 		}
 		return nil, errNoDataToBuild
 	}
@@ -139,15 +104,8 @@
 		}
 		b.currentMf = nil
 	}
-<<<<<<< HEAD
-
-	return &data.MetricsData{
-		Node:    b.node,
-		Metrics: b.metrics,
-	}, nil
-=======
+
 	return b.metrics, nil
->>>>>>> 7b8085dc
 }
 
 // TODO: move the following helper functions to a proper place, as they are not called directly in this go file
